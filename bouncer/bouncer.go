--- conflicted
+++ resolved
@@ -116,11 +116,7 @@
 		}
 	}
 	if xff != "" {
-<<<<<<< HEAD
 		logger.Debug("found xff header", "xff", xff)
-=======
-		logger.Info("found xff header", "xff", xff)
->>>>>>> 0068cddf
 		if len(xff) > maxHeaderLength {
 			logger.Warn("xff header too big", "length", len(xff))
 			return false, errors.New("header too big")
@@ -142,10 +138,7 @@
 	}
 
 	logger = logger.With(slog.String("ip", ip))
-<<<<<<< HEAD
 	logger.Debug("starting decision check", "check_ip", ip)
-=======
->>>>>>> 0068cddf
 
 	entry, ok := b.cache.Get(ip)
 	if ok {
